--- conflicted
+++ resolved
@@ -136,8 +136,6 @@
         self.action_taken();
     }
 
-<<<<<<< HEAD
-=======
     /// Sanitizes the input string by cutting up to (and including) the first occurence of a line
     /// terminiating phrase (`\r\n`, `\r`, or `\n`).
     fn sanitize(data: &str) -> &str {
@@ -153,24 +151,12 @@
         }
     }
 
-    #[cfg(feature = "encode")]
->>>>>>> e5e33e90
     fn write<M: Into<Message>>(&self, msg: M) -> Result<()> {
         self.conn.send(
             ServerState::sanitize(&msg.into().to_string()),
             self.config.encoding(),
         )
     }
-<<<<<<< HEAD
-=======
-
-    #[cfg(not(feature = "encode"))]
-    fn write<M: Into<Message>>(&self, msg: M) -> Result<()> {
-        self.conn.send(
-            ServerState::sanitize(&msg.into().to_string()),
-        )
-    }
->>>>>>> e5e33e90
 }
 
 impl IrcServer {
